[package]
authors = ["overvenus@gmail.com", "siddontang@gmail.com", "vistaswx@gmail.com"]
description = "Prometheus instrumentation library for Rust applications."
documentation = "https://docs.rs/prometheus"
edition = "2018"
homepage = "https://github.com/tikv/rust-prometheus"
keywords = ["prometheus", "metrics"]
license = "Apache-2.0"
name = "prometheus"
readme = "README.md"
repository = "https://github.com/tikv/rust-prometheus"
version = "0.10.0"

[badges]
travis-ci = { repository = "pingcap/rust-prometheus" }

[package.metadata.docs.rs]
features = ["nightly"]

[features]
default = ["protobuf"]
gen = ["protobuf-codegen-pure"]
nightly = ["libc"]
process = ["libc", "procfs"]
push = ["reqwest", "libc", "protobuf"]

[dependencies]
<<<<<<< HEAD
cfg-if = "0.1"
fnv = "1.0"
lazy_static = "1.4"
libc = { version = "0.2", optional = true }
protobuf = { version = "2.0", optional = true }
regex = "1.3"
reqwest = { version = "0.10", features = ["blocking"], optional = true }
thiserror = "1.0"
parking_lot = "0.11.0"

[target.'cfg(target_os = "linux")'.dependencies.procfs]
version = "0.8"
optional = true
default-features = false
=======
cfg-if = "^1.0"
fnv = "^1.0"
lazy_static = "^1.4"
libc = { version = "^0.2", optional = true }
parking_lot = "^0.11"
protobuf = { version = "^2.0", optional = true }
regex = "^1.3"
reqwest = { version = "^0.10", features = ["blocking"], optional = true }
thiserror = "^1.0"

[target.'cfg(target_os = "linux")'.dependencies]
procfs = { version = "^0.8", optional = true, default-features = false }
>>>>>>> 200c362e

[dev-dependencies]
criterion = "0.3"
getopts = "^0.2"
hyper = "^0.13"
tokio = { version = "^0.3", features = ["macros", "rt-multi-thread"] }

[build-dependencies]
protobuf-codegen-pure = { version = "^2.0", optional = true }

[workspace]
members = ["static-metric"]

[[bench]]
name = "atomic"
harness = false

[[bench]]
name = "counter"
harness = false

[[bench]]
name = "desc"
harness = false

[[bench]]
name = "gauge"
harness = false

[[bench]]
name = "histogram"
harness = false

[[bench]]
name = "text_encoder"
harness = false<|MERGE_RESOLUTION|>--- conflicted
+++ resolved
@@ -25,22 +25,6 @@
 push = ["reqwest", "libc", "protobuf"]
 
 [dependencies]
-<<<<<<< HEAD
-cfg-if = "0.1"
-fnv = "1.0"
-lazy_static = "1.4"
-libc = { version = "0.2", optional = true }
-protobuf = { version = "2.0", optional = true }
-regex = "1.3"
-reqwest = { version = "0.10", features = ["blocking"], optional = true }
-thiserror = "1.0"
-parking_lot = "0.11.0"
-
-[target.'cfg(target_os = "linux")'.dependencies.procfs]
-version = "0.8"
-optional = true
-default-features = false
-=======
 cfg-if = "^1.0"
 fnv = "^1.0"
 lazy_static = "^1.4"
@@ -53,7 +37,6 @@
 
 [target.'cfg(target_os = "linux")'.dependencies]
 procfs = { version = "^0.8", optional = true, default-features = false }
->>>>>>> 200c362e
 
 [dev-dependencies]
 criterion = "0.3"
