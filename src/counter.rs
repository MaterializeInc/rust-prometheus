--- conflicted
+++ resolved
@@ -42,11 +42,7 @@
 
 impl<P: Atomic> GenericCounter<P> {
     /// Create a [`GenericCounter`] with the `name` and `help` arguments.
-<<<<<<< HEAD
-    pub fn new<S: Into<String>>(name: S, help: S) -> Result<Self> {
-=======
     pub fn new<S1: Into<String>, S2: Into<String>>(name: S1, help: S2) -> Result<Self> {
->>>>>>> 092a969f
         let opts = Opts::new(name, help);
         Self::with_opts(opts)
     }
@@ -192,8 +188,8 @@
     val: RefCell<P::T>,
 }
 
-<<<<<<< HEAD
-=======
+/// An unsync [`Counter`].
+///
 /// For auto_flush::AFLocalCounter to use to make type inference possible
 pub trait CounterWithValueType {
     ///the exact type which implements Atomic
@@ -204,7 +200,6 @@
     type ValueType = P;
 }
 
->>>>>>> 092a969f
 /// An unsync [`Counter`].
 pub type LocalCounter = GenericLocalCounter<AtomicF64>;
 
