--- conflicted
+++ resolved
@@ -41,11 +41,7 @@
 
 impl<P: Atomic> GenericGauge<P> {
     /// Create a [`GenericGauge`] with the `name` and `help` arguments.
-<<<<<<< HEAD
-    pub fn new<S: Into<String>>(name: S, help: S) -> Result<Self> {
-=======
     pub fn new<S1: Into<String>, S2: Into<String>>(name: S1, help: S2) -> Result<Self> {
->>>>>>> 092a969f
         let opts = Opts::new(name, help);
         Self::with_opts(opts)
     }
