// Copyright 2014 The Prometheus Authors
// Copyright 2019 TiKV Project Authors. Licensed under Apache-2.0.

use std::cell::RefCell;
use std::collections::HashMap;
use std::convert::From;
use std::sync::Arc;
use std::time::{Duration, Instant as StdInstant};

use crate::atomic64::{Atomic, AtomicF64, AtomicU64};
use crate::desc::{Desc, Describer};
use crate::errors::{Error, Result};
use crate::metrics::{Collector, LocalMetric, Metric, Opts};
use crate::proto;
use crate::value::make_label_pairs;
use crate::vec::{MetricVec, MetricVecBuilder};

/// The default [`Histogram`] buckets. The default buckets are
/// tailored to broadly measure the response time (in seconds) of a
/// network service. Most likely, however, you will be required to define
/// buckets customized to your use case.
pub const DEFAULT_BUCKETS: &[f64; 11] = &[
    0.005, 0.01, 0.025, 0.05, 0.1, 0.25, 0.5, 1.0, 2.5, 5.0, 10.0,
];

/// Used for the label that defines the upper bound of a
/// bucket of a histogram ("le" -> "less or equal").
pub const BUCKET_LABEL: &str = "le";

#[inline]
fn check_bucket_label(label: &str) -> Result<()> {
    if label == BUCKET_LABEL {
        return Err(Error::Msg(
            "`le` is not allowed as label name in histograms".to_owned(),
        ));
    }

    Ok(())
}

fn check_and_adjust_buckets(mut buckets: Vec<f64>) -> Result<Vec<f64>> {
    if buckets.is_empty() {
        buckets = Vec::from(DEFAULT_BUCKETS as &'static [f64]);
    }

    for (i, upper_bound) in buckets.iter().enumerate() {
        if i < (buckets.len() - 1) && *upper_bound >= buckets[i + 1] {
            return Err(Error::Msg(format!(
                "histogram buckets must be in increasing \
                 order: {} >= {}",
                upper_bound,
                buckets[i + 1]
            )));
        }
    }

    let tail = *buckets.last().unwrap();
    if tail.is_sign_positive() && tail.is_infinite() {
        // The +Inf bucket is implicit. Remove it here.
        buckets.pop();
    }

    Ok(buckets)
}

/// A struct that bundles the options for creating a [`Histogram`] metric. It is
/// mandatory to set Name and Help to a non-empty string. All other fields are
/// optional and can safely be left at their zero value.
#[derive(Clone, Debug)]
pub struct HistogramOpts {
    /// A container holding various options.
    pub common_opts: Opts,

    /// Defines the buckets into which observations are counted. Each
    /// element in the slice is the upper inclusive bound of a bucket. The
    /// values must be sorted in strictly increasing order. There is no need
    /// to add a highest bucket with +Inf bound, it will be added
    /// implicitly. The default value is DefBuckets.
    pub buckets: Vec<f64>,

    /// Include unbucketed, unsummed values in a separate metric
    pub expose_decumulated: bool,
}

impl HistogramOpts {
    /// Create a [`HistogramOpts`] with the `name` and `help` arguments.
<<<<<<< HEAD
    pub fn new<S: Into<String>>(name: S, help: S) -> HistogramOpts {
=======
    pub fn new<S1: Into<String>, S2: Into<String>>(name: S1, help: S2) -> HistogramOpts {
>>>>>>> 092a969f
        HistogramOpts {
            common_opts: Opts::new(name, help),
            buckets: Vec::from(DEFAULT_BUCKETS as &'static [f64]),
            expose_decumulated: false,
        }
    }

    /// `namespace` sets the namespace.
    pub fn namespace<S: Into<String>>(mut self, namesapce: S) -> Self {
        self.common_opts.namespace = namesapce.into();
        self
    }

    /// `subsystem` sets the sub system.
    pub fn subsystem<S: Into<String>>(mut self, subsystem: S) -> Self {
        self.common_opts.subsystem = subsystem.into();
        self
    }

    /// `const_labels` sets the const labels.
    pub fn const_labels(mut self, const_labels: HashMap<String, String>) -> Self {
        self.common_opts = self.common_opts.const_labels(const_labels);
        self
    }

    /// `const_label` adds a const label.
    pub fn const_label<S1: Into<String>, S2: Into<String>>(mut self, name: S1, value: S2) -> Self {
        self.common_opts = self.common_opts.const_label(name, value);
        self
    }

    /// `variable_labels` sets the variable labels.
    pub fn variable_labels(mut self, variable_labels: Vec<String>) -> Self {
        self.common_opts = self.common_opts.variable_labels(variable_labels);
        self
    }

    /// `variable_label` adds a variable label.
    pub fn variable_label<S: Into<String>>(mut self, name: S) -> Self {
        self.common_opts = self.common_opts.variable_label(name);
        self
    }

    /// `fq_name` returns the fq_name.
    pub fn fq_name(&self) -> String {
        self.common_opts.fq_name()
    }

    /// `buckets` set the buckets.
    pub fn buckets(mut self, buckets: Vec<f64>) -> Self {
        self.buckets = buckets;
        self
    }

    /// Set the options to include unaggregated
    ///
    /// This cannot be used by the prometheus server's `histogram_quantile`
    /// function, but is useful for generating heatmaps in other frontends
    pub fn expose_decumulated(mut self) -> Self {
        self.expose_decumulated = true;
        self
    }
}

impl Describer for HistogramOpts {
    fn describe(&self) -> Result<Desc> {
        self.common_opts.describe()
    }
}

impl From<Opts> for HistogramOpts {
    fn from(opts: Opts) -> HistogramOpts {
        HistogramOpts {
            common_opts: opts,
            buckets: Vec::from(DEFAULT_BUCKETS as &'static [f64]),
            expose_decumulated: false,
        }
    }
}

#[derive(Debug)]
pub struct HistogramCore {
    desc: Desc,
    label_pairs: Vec<proto::LabelPair>,

    sum: AtomicF64,
    count: AtomicU64,

    upper_bounds: Vec<f64>,
    counts: Vec<AtomicU64>,
    expose_decumulated: bool,
}

impl HistogramCore {
    pub fn new(opts: &HistogramOpts, label_values: &[&str]) -> Result<HistogramCore> {
        let desc = opts.describe()?;

        for name in &desc.variable_labels {
            check_bucket_label(name)?;
        }
        for pair in &desc.const_label_pairs {
            check_bucket_label(pair.get_name())?;
        }

        let label_pairs = make_label_pairs(&desc, label_values)?;

        let buckets = check_and_adjust_buckets(opts.buckets.clone())?;

        let mut counts = Vec::new();
        for _ in 0..buckets.len() {
            counts.push(AtomicU64::new(0));
        }

        Ok(HistogramCore {
            desc,
            label_pairs,
            sum: AtomicF64::new(0.0),
            count: AtomicU64::new(0),
            upper_bounds: buckets,
            counts,
            expose_decumulated: opts.expose_decumulated,
        })
    }

    pub fn observe(&self, v: f64) {
        // Try find the bucket.
        let mut iter = self
            .upper_bounds
            .iter()
            .enumerate()
            .filter(|&(_, f)| v <= *f);
        if let Some((i, _)) = iter.next() {
            self.counts[i].inc_by(1);
        }

        self.count.inc_by(1);
        self.sum.inc_by(v);
    }

    pub fn proto(&self) -> proto::Histogram {
        let mut h = proto::Histogram::default();
        h.set_sample_sum(self.sum.get());
        h.set_sample_count(self.count.get() as u64);
        h.set_expose_decumulated(self.expose_decumulated);

        let mut count = 0;
        let mut buckets = Vec::with_capacity(self.upper_bounds.len());
        for (i, upper_bound) in self.upper_bounds.iter().enumerate() {
            count += self.counts[i].get();
            let mut b = proto::Bucket::default();
            b.set_cumulative_count(count as u64);
            b.set_upper_bound(*upper_bound);
            buckets.push(b);
        }
        h.set_bucket(from_vec!(buckets));

        h
    }

    fn sample_sum(&self) -> f64 {
        self.sum.get() as f64
    }

    fn sample_count(&self) -> u64 {
        self.count.get() as u64
    }
}

// We have to wrap libc::timespec in order to implement std::fmt::Debug.
#[cfg(all(feature = "nightly", target_os = "linux"))]
pub struct Timespec(libc::timespec);

#[cfg(all(feature = "nightly", target_os = "linux"))]
impl std::fmt::Debug for Timespec {
    fn fmt(&self, f: &mut std::fmt::Formatter<'_>) -> std::fmt::Result {
        write!(
            f,
            "Timespec {{ tv_sec: {}, tv_nsec: {} }}",
            self.0.tv_sec, self.0.tv_nsec
        )
    }
}

#[derive(Debug)]
pub enum Instant {
    Monotonic(StdInstant),
    #[cfg(all(feature = "nightly", target_os = "linux"))]
    MonotonicCoarse(Timespec),
}

impl Instant {
    pub fn now() -> Instant {
        Instant::Monotonic(StdInstant::now())
    }

    #[cfg(all(feature = "nightly", target_os = "linux"))]
    pub fn now_coarse() -> Instant {
        Instant::MonotonicCoarse(get_time_coarse())
    }

    #[cfg(all(feature = "nightly", not(target_os = "linux")))]
    pub fn now_coarse() -> Instant {
        Instant::Monotonic(StdInstant::now())
    }

    pub fn elapsed(&self) -> Duration {
        match &*self {
            Instant::Monotonic(i) => i.elapsed(),

            // It is different from `Instant::Monotonic`, the resolution here is millisecond.
            // The processors in an SMP system do not start all at exactly the same time
            // and therefore the timer registers are typically running at an offset.
            // Use millisecond resolution for ignoring the error.
            // See more: https://linux.die.net/man/2/clock_gettime
            #[cfg(all(feature = "nightly", target_os = "linux"))]
            Instant::MonotonicCoarse(t) => {
                let now = get_time_coarse();
                let now_ms = now.0.tv_sec * MILLIS_PER_SEC + now.0.tv_nsec / NANOS_PER_MILLI;
                let t_ms = t.0.tv_sec * MILLIS_PER_SEC + t.0.tv_nsec / NANOS_PER_MILLI;
                let dur = now_ms - t_ms;
                if dur >= 0 {
                    Duration::from_millis(dur as u64)
                } else {
                    Duration::from_millis(0)
                }
            }
        }
    }

    #[inline]
    pub fn elapsed_sec(&self) -> f64 {
        duration_to_seconds(self.elapsed())
    }
}

#[cfg(all(feature = "nightly", target_os = "linux"))]
use self::coarse::*;

#[cfg(all(feature = "nightly", target_os = "linux"))]
mod coarse {
    use crate::histogram::Timespec;
    pub use libc::timespec;
    use libc::{clock_gettime, CLOCK_MONOTONIC_COARSE};

    pub const NANOS_PER_MILLI: i64 = 1_000_000;
    pub const MILLIS_PER_SEC: i64 = 1_000;

    pub fn get_time_coarse() -> Timespec {
        let mut t = Timespec(timespec {
            tv_sec: 0,
            tv_nsec: 0,
        });
        assert_eq!(
            unsafe { clock_gettime(CLOCK_MONOTONIC_COARSE, &mut t.0) },
            0
        );
        t
    }
}

pub trait TimerObservable {
    fn stop_and_record(&mut self) -> f64;
}

/// Timer to measure and record the duration of an event.
///
/// This timer can be stopped and observed at most once, either automatically (when it
/// goes out of scope) or manually.
/// Alternatively, it can be manually stopped and discarded in order to not record its value.
#[must_use = "Timer should be kept in a variable otherwise it cannot observe duration"]
#[derive(Debug)]
pub struct HistogramTimer {
    /// An histogram for automatic recording of observations.
    histogram: Histogram,
    /// Whether the timer has already been observed once.
    observed: bool,
    /// Starting instant for the timer.
    start: Instant,
}

impl HistogramTimer {
    fn new(histogram: Histogram) -> Self {
        Self {
            histogram,
            observed: false,
            start: Instant::now(),
        }
    }

    #[cfg(feature = "nightly")]
    fn new_coarse(histogram: Histogram) -> Self {
        HistogramTimer {
            histogram,
            observed: false,
            start: Instant::now_coarse(),
        }
    }

    /// Observe and record timer duration (in seconds).
    ///
    /// It observes the floating-point number of seconds elapsed since the timer
    /// started, and it records that value to the attached histogram.
    pub fn observe_duration(self) {
        self.stop_and_record();
    }

    /// Observe, record and return timer duration (in seconds).
    ///
    /// It observes and returns a floating-point number for seconds elapsed since
    /// the timer started, recording that value to the attached histogram.
    pub fn stop_and_record(self) -> f64 {
        let mut timer = self;
        timer.observe(true)
    }

    /// Observe and return timer duration (in seconds).
    ///
    /// It returns a floating-point number of seconds elapsed since the timer started,
    /// without recording to any histogram.
    pub fn stop_and_discard(self) -> f64 {
        let mut timer = self;
        timer.observe(false)
    }

    fn observe(&mut self, record: bool) -> f64 {
        let v = self.start.elapsed_sec();
        self.observed = true;
        if record {
            self.histogram.observe(v);
        }
        v
    }
}

impl Drop for HistogramTimer {
    fn drop(&mut self) {
        if !self.observed {
            self.observe(true);
        }
    }
}

/// A [`Metric`] counts individual observations from an event or sample stream
/// in configurable buckets. Similar to a [`Summary`](crate::proto::Summary),
/// it also provides a sum of observations and an observation count.
///
/// On the Prometheus server, quantiles can be calculated from a [`Histogram`] using
/// the [`histogram_quantile`][1] function in the query language.
///
/// Note that Histograms, in contrast to Summaries, can be aggregated with the
/// Prometheus query language (see [the prometheus documentation][2] for
/// detailed procedures). However, Histograms require the user to pre-define
/// suitable buckets, (see [`linear_buckets`] and [`exponential_buckets`] for
/// some helper provided here) and they are in general less accurate. The
/// Observe method of a [`Histogram`] has a very low performance overhead in
/// comparison with the Observe method of a Summary.
///
/// [1]: https://prometheus.io/docs/prometheus/latest/querying/functions/#histogram_quantile
/// [2]: https://prometheus.io/docs/practices/histograms/
#[derive(Clone, Debug)]
pub struct Histogram {
    core: Arc<HistogramCore>,
}

impl Histogram {
    /// `with_opts` creates a [`Histogram`] with the `opts` options.
    pub fn with_opts(opts: HistogramOpts) -> Result<Histogram> {
        Histogram::with_opts_and_label_values(&opts, &[])
    }

    fn with_opts_and_label_values(
        opts: &HistogramOpts,
        label_values: &[&str],
    ) -> Result<Histogram> {
        let core = HistogramCore::new(opts, label_values)?;

        Ok(Histogram {
            core: Arc::new(core),
        })
    }
}

impl Histogram {
    /// Add a single observation to the [`Histogram`].
    pub fn observe(&self, v: f64) {
        self.core.observe(v)
    }

    /// Return a [`HistogramTimer`] to track a duration.
    pub fn start_timer(&self) -> HistogramTimer {
        HistogramTimer::new(self.clone())
    }

    /// Return a [`HistogramTimer`] to track a duration.
    /// It is faster but less precise.
    #[cfg(feature = "nightly")]
    pub fn start_coarse_timer(&self) -> HistogramTimer {
        HistogramTimer::new_coarse(self.clone())
    }

    /// Observe execution time of a closure, in second.
    pub fn observe_closure_duration<F, T>(&self, f: F) -> T
    where
        F: FnOnce() -> T,
    {
        let instant = Instant::now();
        let res = f();
        let elapsed = instant.elapsed_sec();
        self.observe(elapsed);
        res
    }

    /// Observe execution time of a closure, in second.
    #[cfg(feature = "nightly")]
    pub fn observe_closure_duration_coarse<F, T>(&self, f: F) -> T
    where
        F: FnOnce() -> T,
    {
        let instant = Instant::now_coarse();
        let res = f();
        let elapsed = instant.elapsed_sec();
        self.observe(elapsed);
        res
    }

    /// Return a [`LocalHistogram`] for single thread usage.
    pub fn local(&self) -> LocalHistogram {
        LocalHistogram::new(self.clone())
    }

    /// Return accumulated sum of all samples.
    pub fn get_sample_sum(&self) -> f64 {
        self.core.sample_sum()
    }

    /// Return count of all samples.
    pub fn get_sample_count(&self) -> u64 {
        self.core.sample_count()
    }
}

impl Metric for Histogram {
    fn metric(&self) -> proto::Metric {
        let mut m = proto::Metric::default();
        m.set_label(from_vec!(self.core.label_pairs.clone()));

        let h = self.core.proto();
        m.set_histogram(h);

        m
    }
}

impl Collector for Histogram {
    fn desc(&self) -> Vec<&Desc> {
        vec![&self.core.desc]
    }

    fn collect(&self) -> Vec<proto::MetricFamily> {
        let mut m = proto::MetricFamily::default();
        m.set_name(self.core.desc.fq_name.clone());
        m.set_help(self.core.desc.help.clone());
        m.set_field_type(proto::MetricType::HISTOGRAM);
        m.set_metric(from_vec!(vec![self.metric()]));

        vec![m]
    }
}

#[derive(Clone, Debug)]
pub struct HistogramVecBuilder {}

impl MetricVecBuilder for HistogramVecBuilder {
    type M = Histogram;
    type P = HistogramOpts;

    fn build(&self, opts: &HistogramOpts, vals: &[&str]) -> Result<Histogram> {
        Histogram::with_opts_and_label_values(opts, vals)
    }
}

/// A [`Collector`] that bundles a set of Histograms that all share the
/// same [`Desc`], but have different values for their variable labels. This is used
/// if you want to count the same thing partitioned by various dimensions
/// (e.g. HTTP request latencies, partitioned by status code and method).
pub type HistogramVec = MetricVec<HistogramVecBuilder>;

impl HistogramVec {
    /// Create a new [`HistogramVec`] based on the provided
    /// [`HistogramOpts`] and partitioned by the given label names. At least
    /// one label name must be provided.
    pub fn new(opts: HistogramOpts, label_names: &[&str]) -> Result<HistogramVec> {
        let variable_names = label_names.iter().map(|s| (*s).to_owned()).collect();
        let opts = opts.variable_labels(variable_names);
        let metric_vec =
            MetricVec::create(proto::MetricType::HISTOGRAM, HistogramVecBuilder {}, opts)?;

        Ok(metric_vec as HistogramVec)
    }

    /// Return a `LocalHistogramVec` for single thread usage.
    pub fn local(&self) -> LocalHistogramVec {
        let vec = self.clone();
        LocalHistogramVec::new(vec)
    }
}

/// Create `count` buckets, each `width` wide, where the lowest
/// bucket has an upper bound of `start`. The final +Inf bucket is not counted
/// and not included in the returned slice. The returned slice is meant to be
/// used for the Buckets field of [`HistogramOpts`].
///
/// The function returns an error if `count` is zero or `width` is zero or
/// negative.
pub fn linear_buckets(start: f64, width: f64, count: usize) -> Result<Vec<f64>> {
    if count < 1 {
        return Err(Error::Msg(format!(
            "LinearBuckets needs a positive count, count: {}",
            count
        )));
    }
    if width <= 0.0 {
        return Err(Error::Msg(format!(
            "LinearBuckets needs a width greater then 0, width: {}",
            width
        )));
    }

    let buckets: Vec<_> = (0..count)
        .map(|step| start + width * (step as f64))
        .collect();

    Ok(buckets)
}

/// Create `count` buckets, where the lowest bucket has an
/// upper bound of `start` and each following bucket's upper bound is `factor`
/// times the previous bucket's upper bound. The final +Inf bucket is not counted
/// and not included in the returned slice. The returned slice is meant to be
/// used for the Buckets field of [`HistogramOpts`].
///
/// The function returns an error if `count` is zero, if `start` is zero or
/// negative, or if `factor` is less than or equal 1.
pub fn exponential_buckets(start: f64, factor: f64, count: usize) -> Result<Vec<f64>> {
    if count < 1 {
        return Err(Error::Msg(format!(
            "exponential_buckets needs a positive count, count: {}",
            count
        )));
    }
    if start <= 0.0 {
        return Err(Error::Msg(format!(
            "exponential_buckets needs a positive start value, \
             start: {}",
            start
        )));
    }
    if factor <= 1.0 {
        return Err(Error::Msg(format!(
            "exponential_buckets needs a factor greater than 1, \
             factor: {}",
            factor
        )));
    }

    let mut next = start;
    let mut buckets = Vec::with_capacity(count);
    for _ in 0..count {
        buckets.push(next);
        next *= factor;
    }

    Ok(buckets)
}

/// `duration_to_seconds` converts Duration to seconds.
#[inline]
pub fn duration_to_seconds(d: Duration) -> f64 {
    let nanos = f64::from(d.subsec_nanos()) / 1e9;
    d.as_secs() as f64 + nanos
}

#[derive(Clone, Debug)]
pub struct LocalHistogramCore {
    histogram: Histogram,
    counts: Vec<u64>,
    count: u64,
    sum: f64,
}

/// An unsync [`Histogram`].
#[derive(Debug)]
pub struct LocalHistogram {
    core: RefCell<LocalHistogramCore>,
}

impl Clone for LocalHistogram {
    fn clone(&self) -> LocalHistogram {
        let core = self.core.clone();
        let lh = LocalHistogram { core };
        lh.clear();
        lh
    }
}

/// An unsync [`HistogramTimer`].
#[must_use = "Timer should be kept in a variable otherwise it cannot observe duration"]
#[derive(Debug)]
pub struct LocalHistogramTimer {
    /// A local histogram for automatic recording of observations.
    local: LocalHistogram,
    /// Whether the timer has already been observed once.
    observed: bool,
    /// Starting instant for the timer.
    start: Instant,
}

impl LocalHistogramTimer {
    fn new(histogram: LocalHistogram) -> Self {
        Self {
            local: histogram,
            observed: false,
            start: Instant::now(),
        }
    }

    #[cfg(feature = "nightly")]
    fn new_coarse(histogram: LocalHistogram) -> Self {
        Self {
            local: histogram,
            observed: false,
            start: Instant::now_coarse(),
        }
    }

    /// Observe and record timer duration (in seconds).
    ///
    /// It observes the floating-point number of seconds elapsed since the timer
    /// started, and it records that value to the attached histogram.
    pub fn observe_duration(self) {
        self.stop_and_record();
    }

    /// Observe, record and return timer duration (in seconds).
    ///
    /// It observes and returns a floating-point number for seconds elapsed since
    /// the timer started, recording that value to the attached histogram.
    pub fn stop_and_record(self) -> f64 {
        let mut timer = self;
        timer.observe(true)
    }

    /// Observe and return timer duration (in seconds).
    ///
    /// It returns a floating-point number of seconds elapsed since the timer started,
    /// without recording to any histogram.
    pub fn stop_and_discard(self) -> f64 {
        let mut timer = self;
        timer.observe(false)
    }

    fn observe(&mut self, record: bool) -> f64 {
        let v = self.start.elapsed_sec();
        self.observed = true;
        if record {
            self.local.observe(v);
        }
        v
    }
}

impl Drop for LocalHistogramTimer {
    fn drop(&mut self) {
        if !self.observed {
            self.observe(true);
        }
    }
}

impl LocalHistogramCore {
    fn new(histogram: Histogram) -> LocalHistogramCore {
        let counts = vec![0; histogram.core.counts.len()];

        LocalHistogramCore {
            histogram,
            counts,
            count: 0,
            sum: 0.0,
        }
    }

    pub fn observe(&mut self, v: f64) {
        // Try find the bucket.
        let mut iter = self
            .histogram
            .core
            .upper_bounds
            .iter()
            .enumerate()
            .filter(|&(_, f)| v <= *f);
        if let Some((i, _)) = iter.next() {
            self.counts[i] += 1;
        }

        self.count += 1;
        self.sum += v;
    }

    pub fn clear(&mut self) {
        for v in &mut self.counts {
            *v = 0
        }

        self.count = 0;
        self.sum = 0.0;
    }

    pub fn flush(&mut self) {
        // No cached metric, return.
        if self.count == 0 {
            return;
        }

        {
            let h = &self.histogram;

            for (i, v) in self.counts.iter().enumerate() {
                if *v > 0 {
                    h.core.counts[i].inc_by(*v);
                }
            }

            h.core.count.inc_by(self.count);
            h.core.sum.inc_by(self.sum);
        }

        self.clear()
    }

    fn sample_sum(&self) -> f64 {
        self.sum
    }

    fn sample_count(&self) -> u64 {
        self.count
    }
}

impl LocalHistogram {
    fn new(histogram: Histogram) -> LocalHistogram {
        let core = LocalHistogramCore::new(histogram);
        LocalHistogram {
            core: RefCell::new(core),
        }
    }

    /// Add a single observation to the [`Histogram`].
    pub fn observe(&self, v: f64) {
        self.core.borrow_mut().observe(v);
    }

    /// Return a `LocalHistogramTimer` to track a duration.
    pub fn start_timer(&self) -> LocalHistogramTimer {
        LocalHistogramTimer::new(self.clone())
    }

    /// Return a `LocalHistogramTimer` to track a duration.
    /// It is faster but less precise.
    #[cfg(feature = "nightly")]
    pub fn start_coarse_timer(&self) -> LocalHistogramTimer {
        LocalHistogramTimer::new_coarse(self.clone())
    }

    /// Observe execution time of a closure, in second.
    pub fn observe_closure_duration<F, T>(&self, f: F) -> T
    where
        F: FnOnce() -> T,
    {
        let instant = Instant::now();
        let res = f();
        let elapsed = instant.elapsed_sec();
        self.observe(elapsed);
        res
    }

    /// Observe execution time of a closure, in second.
    #[cfg(feature = "nightly")]
    pub fn observe_closure_duration_coarse<F, T>(&self, f: F) -> T
    where
        F: FnOnce() -> T,
    {
        let instant = Instant::now_coarse();
        let res = f();
        let elapsed = instant.elapsed_sec();
        self.observe(elapsed);
        res
    }

    /// Clear the local metric.
    pub fn clear(&self) {
        self.core.borrow_mut().clear();
    }

    /// Flush the local metrics to the [`Histogram`] metric.
    pub fn flush(&self) {
        self.core.borrow_mut().flush();
    }

    /// Return accumulated sum of local samples.
    pub fn get_sample_sum(&self) -> f64 {
        self.core.borrow().sample_sum()
    }

    /// Return count of local samples.
    pub fn get_sample_count(&self) -> u64 {
        self.core.borrow().sample_count()
    }
}

impl LocalMetric for LocalHistogram {
    /// Flush the local metrics to the [`Histogram`] metric.
    fn flush(&self) {
        LocalHistogram::flush(self);
    }
}

impl Drop for LocalHistogram {
    fn drop(&mut self) {
        self.flush()
    }
}

/// An unsync [`HistogramVec`].
#[derive(Debug)]
pub struct LocalHistogramVec {
    vec: HistogramVec,
    local: HashMap<u64, LocalHistogram>,
}

impl LocalHistogramVec {
    fn new(vec: HistogramVec) -> LocalHistogramVec {
        let local = HashMap::with_capacity(vec.v.children.read().len());
        LocalHistogramVec { vec, local }
    }

    /// Get a [`LocalHistogram`] by label values.
    /// See more [`MetricVec::with_label_values`].
    pub fn with_label_values<'a>(&'a mut self, vals: &[&str]) -> &'a LocalHistogram {
        let hash = self.vec.v.hash_label_values(vals).unwrap();
        let vec = &self.vec;
        self.local
            .entry(hash)
            .or_insert_with(|| vec.with_label_values(vals).local())
    }

    /// Remove a [`LocalHistogram`] by label values.
    /// See more [`MetricVec::remove_label_values`].
    pub fn remove_label_values(&mut self, vals: &[&str]) -> Result<()> {
        let hash = self.vec.v.hash_label_values(vals)?;
        self.local.remove(&hash);
        self.vec.v.delete_label_values(vals)
    }

    /// Flush the local metrics to the [`HistogramVec`] metric.
    pub fn flush(&self) {
        for h in self.local.values() {
            h.flush();
        }
    }
}

impl LocalMetric for LocalHistogramVec {
    /// Flush the local metrics to the [`HistogramVec`] metric.
    fn flush(&self) {
        LocalHistogramVec::flush(self)
    }
}

impl Clone for LocalHistogramVec {
    fn clone(&self) -> LocalHistogramVec {
        LocalHistogramVec::new(self.vec.clone())
    }
}

#[cfg(test)]
mod tests {
    use std::f64::{EPSILON, INFINITY};
    use std::thread;
    use std::time::Duration;

    use super::*;
    use crate::metrics::{Collector, Metric};

    #[test]
    fn test_histogram() {
        let opts = HistogramOpts::new("test1", "test help")
            .const_label("a", "1")
            .const_label("b", "2");
        let histogram = Histogram::with_opts(opts).unwrap();
        histogram.observe(1.0);

        let timer = histogram.start_timer();
        thread::sleep(Duration::from_millis(100));
        timer.observe_duration();

        let timer = histogram.start_timer();
        let handler = thread::spawn(move || {
            let _timer = timer;
            thread::sleep(Duration::from_millis(400));
        });
        assert!(handler.join().is_ok());

        let mut mfs = histogram.collect();
        assert_eq!(mfs.len(), 1);

        let mf = mfs.pop().unwrap();
        let m = mf.get_metric().get(0).unwrap();
        assert_eq!(m.get_label().len(), 2);
        let proto_histogram = m.get_histogram();
        assert_eq!(proto_histogram.get_sample_count(), 3);
        assert!(proto_histogram.get_sample_sum() >= 1.5);
        assert_eq!(proto_histogram.get_bucket().len(), DEFAULT_BUCKETS.len());

        let buckets = vec![1.0, 2.0, 3.0];
        let opts = HistogramOpts::new("test2", "test help").buckets(buckets.clone());
        let histogram = Histogram::with_opts(opts).unwrap();
        let mut mfs = histogram.collect();
        assert_eq!(mfs.len(), 1);

        let mf = mfs.pop().unwrap();
        let m = mf.get_metric().get(0).unwrap();
        assert_eq!(m.get_label().len(), 0);
        let proto_histogram = m.get_histogram();
        assert_eq!(proto_histogram.get_sample_count(), 0);
        assert!((proto_histogram.get_sample_sum() - 0.0) < EPSILON);
        assert_eq!(proto_histogram.get_bucket().len(), buckets.len())
    }

    #[test]
    #[cfg(feature = "nightly")]
    fn test_histogram_coarse_timer() {
        let opts = HistogramOpts::new("test1", "test help");
        let histogram = Histogram::with_opts(opts).unwrap();

        let timer = histogram.start_coarse_timer();
        thread::sleep(Duration::from_millis(100));
        timer.observe_duration();

        let timer = histogram.start_coarse_timer();
        let handler = thread::spawn(move || {
            let _timer = timer;
            thread::sleep(Duration::from_millis(400));
        });
        assert!(handler.join().is_ok());

        histogram.observe_closure_duration(|| {
            thread::sleep(Duration::from_millis(400));
        });

        let mut mfs = histogram.collect();
        assert_eq!(mfs.len(), 1);

        let mf = mfs.pop().unwrap();
        let m = mf.get_metric().get(0).unwrap();
        let proto_histogram = m.get_histogram();
        assert_eq!(proto_histogram.get_sample_count(), 3);
        assert!((proto_histogram.get_sample_sum() - 0.0) > EPSILON);
    }

    #[test]
    #[cfg(feature = "nightly")]
    fn test_instant_on_smp() {
        let zero = Duration::from_millis(0);
        for i in 0..100_000 {
            let now = Instant::now();
            let now_coarse = Instant::now_coarse();
            if i % 100 == 0 {
                thread::yield_now();
            }
            assert!(now.elapsed() >= zero);
            assert!(now_coarse.elapsed() >= zero);
        }
    }

    #[test]
    fn test_buckets_invalidation() {
        let table = vec![
            (vec![], true, DEFAULT_BUCKETS.len()),
            (vec![-2.0, -1.0, -0.5, 0.0, 0.5, 1.0, 2.0], true, 7),
            (vec![-2.0, -1.0, -0.5, 10.0, 0.5, 1.0, 2.0], false, 7),
            (vec![-2.0, -1.0, -0.5, 0.0, 0.5, 1.0, INFINITY], true, 6),
        ];

        for (buckets, is_ok, length) in table {
            let got = check_and_adjust_buckets(buckets);
            assert_eq!(got.is_ok(), is_ok);
            if is_ok {
                assert_eq!(got.unwrap().len(), length);
            }
        }
    }

    #[test]
    fn test_buckets_functions() {
        let linear_table = vec![
            (
                -15.0,
                5.0,
                6,
                true,
                vec![-15.0, -10.0, -5.0, 0.0, 5.0, 10.0],
            ),
            (-15.0, 0.0, 6, false, vec![]),
            (-15.0, 5.0, 0, false, vec![]),
        ];

        for (param1, param2, param3, is_ok, vec) in linear_table {
            let got = linear_buckets(param1, param2, param3);
            assert_eq!(got.is_ok(), is_ok);
            if got.is_ok() {
                assert_eq!(got.unwrap(), vec);
            }
        }

        let exponential_table = vec![
            (100.0, 1.2, 3, true, vec![100.0, 120.0, 144.0]),
            (100.0, 0.5, 3, false, vec![]),
            (100.0, 1.2, 0, false, vec![]),
        ];

        for (param1, param2, param3, is_ok, vec) in exponential_table {
            let got = exponential_buckets(param1, param2, param3);
            assert_eq!(got.is_ok(), is_ok);
            if got.is_ok() {
                assert_eq!(got.unwrap(), vec);
            }
        }
    }

    #[test]
    fn test_duration_to_seconds() {
        let tbls = vec![(1000, 1.0), (1100, 1.1), (100_111, 100.111)];
        for (millis, seconds) in tbls {
            let d = Duration::from_millis(millis);
            let v = duration_to_seconds(d);
            assert!((v - seconds).abs() < EPSILON);
        }
    }

    #[test]
    fn test_histogram_vec_with_label_values() {
        let vec = HistogramVec::new(
            HistogramOpts::new("test_histogram_vec", "test histogram vec help"),
            &["l1", "l2"],
        )
        .unwrap();

        assert!(vec.remove_label_values(&["v1", "v2"]).is_err());
        vec.with_label_values(&["v1", "v2"]).observe(1.0);
        assert!(vec.remove_label_values(&["v1", "v2"]).is_ok());

        assert!(vec.remove_label_values(&["v1"]).is_err());
        assert!(vec.remove_label_values(&["v1", "v3"]).is_err());
    }

    #[test]
    fn test_histogram_vec_with_opts_buckets() {
        let labels = ["l1", "l2"];
        let buckets = vec![1.0, 2.0, 3.0];
        let vec = HistogramVec::new(
            HistogramOpts::new("test_histogram_vec", "test histogram vec help")
                .buckets(buckets.clone()),
            &labels,
        )
        .unwrap();

        let histogram = vec.with_label_values(&["v1", "v2"]);
        histogram.observe(1.0);

        let m = histogram.metric();
        assert_eq!(m.get_label().len(), labels.len());

        let proto_histogram = m.get_histogram();
        assert_eq!(proto_histogram.get_sample_count(), 1);
        assert!((proto_histogram.get_sample_sum() - 1.0) < EPSILON);
        assert_eq!(proto_histogram.get_bucket().len(), buckets.len())
    }

    #[test]
    fn test_histogram_local() {
        let buckets = vec![1.0, 2.0, 3.0];
        let opts = HistogramOpts::new("test_histogram_local", "test histogram local help")
            .buckets(buckets.clone());
        let histogram = Histogram::with_opts(opts).unwrap();
        let local = histogram.local();

        let check = |count, sum| {
            let m = histogram.metric();
            let proto_histogram = m.get_histogram();
            assert_eq!(proto_histogram.get_sample_count(), count);
            assert!((proto_histogram.get_sample_sum() - sum) < EPSILON);
        };

        local.observe(1.0);
        local.observe(4.0);
        check(0, 0.0);

        local.flush();
        check(2, 5.0);

        local.observe(2.0);
        local.clear();
        check(2, 5.0);

        local.observe(2.0);
        drop(local);
        check(3, 7.0);
    }

    #[test]
    fn test_histogram_vec_local() {
        let vec = HistogramVec::new(
            HistogramOpts::new("test_histogram_vec_local", "test histogram vec help"),
            &["l1", "l2"],
        )
        .unwrap();
        let mut local_vec = vec.local();

        vec.remove_label_values(&["v1", "v2"]).unwrap_err();
        local_vec.remove_label_values(&["v1", "v2"]).unwrap_err();

        let check = |count, sum| {
            let ms = vec.collect()[0].take_metric();
            let proto_histogram = ms[0].get_histogram();
            assert_eq!(proto_histogram.get_sample_count(), count);
            assert!((proto_histogram.get_sample_sum() - sum) < EPSILON);
        };

        {
            // Flush LocalHistogram
            let h = local_vec.with_label_values(&["v1", "v2"]);
            h.observe(1.0);
            h.flush();
            check(1, 1.0);
        }

        {
            // Flush LocalHistogramVec
            local_vec.with_label_values(&["v1", "v2"]).observe(4.0);
            local_vec.flush();
            check(2, 5.0);
        }
        {
            // Reset ["v1", "v2"]
            local_vec.remove_label_values(&["v1", "v2"]).unwrap();

            // Flush on drop
            local_vec.with_label_values(&["v1", "v2"]).observe(2.0);
            drop(local_vec);
            check(1, 2.0);
        }
    }

    #[test]
    fn test_error_on_inconsistent_label_cardinality() {
        let hist = Histogram::with_opts(
            histogram_opts!(
                "example_histogram",
                "Used as an example",
                vec![0.005, 0.01, 0.025, 0.05, 0.075, 0.1, 0.25, 0.5, 0.75, 1.0, 5.0]
            )
            .variable_label("example_variable"),
        );

        if let Err(Error::InconsistentCardinality { expect, got }) = hist {
            assert_eq!(1, expect);
            assert_eq!(0, got);
        } else {
            panic!("Expected InconsistentCardinality error.")
        }
    }
}<|MERGE_RESOLUTION|>--- conflicted
+++ resolved
@@ -84,11 +84,7 @@
 
 impl HistogramOpts {
     /// Create a [`HistogramOpts`] with the `name` and `help` arguments.
-<<<<<<< HEAD
-    pub fn new<S: Into<String>>(name: S, help: S) -> HistogramOpts {
-=======
     pub fn new<S1: Into<String>, S2: Into<String>>(name: S1, help: S2) -> HistogramOpts {
->>>>>>> 092a969f
         HistogramOpts {
             common_opts: Opts::new(name, help),
             buckets: Vec::from(DEFAULT_BUCKETS as &'static [f64]),
