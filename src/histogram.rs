--- conflicted
+++ resolved
@@ -297,14 +297,9 @@
 pub type HistogramVec = MetricVec<HistogramVecBuilder>;
 
 impl HistogramVec {
-<<<<<<< HEAD
     /// `new` creates a new `HistogramVec` based on the provided `HistogramOpts` and
     /// partitioned by the given label names. At least one label name must be
     /// provided.
-=======
-    /// `new` creates a `HistogramVec` with the `opts` options
-    /// and the `label_names` label names.
->>>>>>> 91e8600d
     pub fn new(opts: HistogramOpts, label_names: &[&str]) -> Result<HistogramVec> {
         let variable_names = label_names.iter().map(|s| (*s).to_owned()).collect();
         let desc = try!(Desc::new(opts.fq_name(),
